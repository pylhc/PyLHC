import pathlib

import setuptools

# The directory containing this file
MODULE_NAME = "pylhc"
TOPLEVEL_DIR = pathlib.Path(__file__).parent.absolute()
ABOUT_FILE = TOPLEVEL_DIR / MODULE_NAME / "__init__.py"
README = TOPLEVEL_DIR / "README.md"


def about_package(init_posixpath: pathlib.Path) -> dict:
    """
    Return package information defined with dunders in __init__.py as a dictionary, when
    provided with a PosixPath to the __init__.py file.
    """
    about_text: str = init_posixpath.read_text()
    return {
        entry.split(" = ")[0]: entry.split(" = ")[1].strip('"')
        for entry in about_text.strip().split("\n")
        if entry.startswith("__")
    }


ABOUT_PYLHC = about_package(ABOUT_FILE)

with README.open("r") as docs:
    long_description = docs.read()

# Dependencies for the module itself
DEPENDENCIES = [
    "numpy>=1.19",
    "scipy>=1.4.0",
    "pandas>=1.0,!=1.2",  # not 1.2 because of https://github.com/pandas-dev/pandas/issues/39872
    "matplotlib>=3.2.0",
<<<<<<< HEAD
    "htcondor>=8.9.2 ; sys_platform=='linux'",  # no bindings for macOS or windows on PyPI
    "tfs-pandas>=2.0",
=======
    "tfs-pandas>=3.0",
>>>>>>> 1d754f87
    "generic-parser>=1.0.8",
    "parse>=1.15.0",
    "omc3>=0.2.0",
]

EXTRA_DEPENDENCIES = {
    "cern": [
<<<<<<< HEAD
        "omc3[cern]",
=======
        "omc3[cern]@https://github.com/pylhc/omc3/tarball/master",
>>>>>>> 1d754f87
        "pjlsa>=0.0.14",
        "pytimber>=3.0.0",  # NXCALS support
        # "cmmnbuild-dep-manager/@https://gitlab.cern.ch/scripting-tools/cmmnbuild-dep-manager/repository/archive.tar.gz?ref=master",
        "pyjapc",
        "jpype1",  # pylsa limits version, so install here
    ],
    "test": [
        "pytest>=5.2",
        "pytest-cov>=2.7",
        "pytest-regressions>=2.0.0",
        "pytest-mpl>=0.11",
    ],
    "doc": ["sphinx", "sphinx_rtd_theme"],
}
EXTRA_DEPENDENCIES.update(
    {"all": [elem for list_ in EXTRA_DEPENDENCIES.values() for elem in list_]}
)


setuptools.setup(
    name=ABOUT_PYLHC["__title__"],
    version=ABOUT_PYLHC["__version__"],
    description=ABOUT_PYLHC["__description__"],
    long_description=long_description,
    long_description_content_type="text/markdown",
    author=ABOUT_PYLHC["__author__"],
    author_email=ABOUT_PYLHC["__author_email__"],
    url=ABOUT_PYLHC["__url__"],
    python_requires=">=3.7",
    license=ABOUT_PYLHC["__license__"],
    classifiers=[
        "Intended Audience :: Science/Research",
        "License :: OSI Approved :: MIT License",
        "Natural Language :: English",
        "Programming Language :: Python",
        "Programming Language :: Python :: 3 :: Only",
        "Programming Language :: Python :: 3.7",
        "Programming Language :: Python :: 3.8",
        "Topic :: Scientific/Engineering :: Physics",
        "Topic :: Scientific/Engineering :: Visualization",
    ],
    packages=setuptools.find_packages(exclude=["tests*", "doc"]),
    include_package_data=True,
    install_requires=DEPENDENCIES,
    tests_require=EXTRA_DEPENDENCIES["test"],
    extras_require=EXTRA_DEPENDENCIES,
)<|MERGE_RESOLUTION|>--- conflicted
+++ resolved
@@ -33,24 +33,15 @@
     "scipy>=1.4.0",
     "pandas>=1.0,!=1.2",  # not 1.2 because of https://github.com/pandas-dev/pandas/issues/39872
     "matplotlib>=3.2.0",
-<<<<<<< HEAD
-    "htcondor>=8.9.2 ; sys_platform=='linux'",  # no bindings for macOS or windows on PyPI
-    "tfs-pandas>=2.0",
-=======
     "tfs-pandas>=3.0",
->>>>>>> 1d754f87
     "generic-parser>=1.0.8",
     "parse>=1.15.0",
-    "omc3>=0.2.0",
+    "omc3@https://github.com/pylhc/omc3/tarball/master",
 ]
 
 EXTRA_DEPENDENCIES = {
     "cern": [
-<<<<<<< HEAD
         "omc3[cern]",
-=======
-        "omc3[cern]@https://github.com/pylhc/omc3/tarball/master",
->>>>>>> 1d754f87
         "pjlsa>=0.0.14",
         "pytimber>=3.0.0",  # NXCALS support
         # "cmmnbuild-dep-manager/@https://gitlab.cern.ch/scripting-tools/cmmnbuild-dep-manager/repository/archive.tar.gz?ref=master",
@@ -62,6 +53,8 @@
         "pytest-cov>=2.7",
         "pytest-regressions>=2.0.0",
         "pytest-mpl>=0.11",
+        "hypothesis>=5.0.0",
+        "attrs>=19.2.0",
     ],
     "doc": ["sphinx", "sphinx_rtd_theme"],
 }
