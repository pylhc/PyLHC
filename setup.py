import re
<<<<<<< HEAD
import os
import pathlib
from setuptools import setup, find_packages
=======
import sys
import os
import pathlib
import shlex
from setuptools import setup, find_packages

from setuptools.command.test import test as TestCommand


class PyTest(TestCommand):
    """ Allows passing commandline arguments to pytest.
        e.g. `python setup.py test -a='-o python_classes=BasicTests'`
        or   `python setup.py pytest -a '-o python_classes="BasicTests ExtendedTests"'
        or   `python setup.py test --pytest-args='--collect-only'`
    """
    user_options = [('pytest-args=', 'a', "Arguments to pass into pytest")]

    def initialize_options(self):
        TestCommand.initialize_options(self)
        self.pytest_args = ''

    def finalize_options(self):
        TestCommand.finalize_options(self)
        self.test_args = []
        self.test_suite = True

    def run_tests(self):
        import pytest

        # shlex.split() preserves quotes
        errno = pytest.main(shlex.split(self.pytest_args))
        sys.exit(errno)
>>>>>>> a17a439f

# The kick_directory containing this file
HERE = pathlib.Path(__file__).parent

# The text of the README file
README = (HERE / "README.md").read_text()

# Name of the module
MODULE_NAME = 'pylhc'

# Dependencies for the module itself
DEPENDENCIES = [
<<<<<<< HEAD
    'numpy>=1.17.1',
    'scipy>=1.0.0',
    'pandas>=0.24.0<1.0',
    'GitPython>=2.1.8',
    'matplotlib>=3.1.0',
    'ruamel.yaml>=0.15.94',
    'cmmnbuild-dep-manager>=2.2.2<=2.3.0',
    'pjlsa>=0.0.14',
    'pytimber>=2.6.2',
    'htcondor>=8.9.2',
    'tfs-pandas>=1.0.3',
    'generic-parser>=1.0.6',
    'JPype1>=0.6.3',
    'ipython>=7.0.1',  # actually dependency of pytimber
    'omc3@https://github.com/pylhc/omc3/tarball/master'  # installed in travis.yml
=======
    'numpy>=1.18.0',
    'scipy>=1.4.0',
    'pandas==0.25.*',
    'GitPython>=2.1.8',
    'matplotlib>=3.2.0',
    'ruamel.yaml>=0.15.94',
    'cmmnbuild-dep-manager>=2.2.2<=2.3.0',
    'pjlsa>=0.0.14',
    'pytimber>=2.8.0',
    'htcondor>=8.9.2',
    'tfs-pandas>=1.0.3',
    'generic-parser>=1.0.6',
    'JPype1>=0.7.2',
    'parse>=1.15.0',
    'ipython>=7.0.1',  # actually dependency of pytimber
    'omc3@https://github.com/pylhc/omc3/tarball/master',  # installed in travis.yml
    # 'pyjapc@https://gitlab.cern.ch/scripting-tools/pyjapc/tarball/master'
>>>>>>> a17a439f
]

# Test dependencies that should only be installed for test purposes
TEST_DEPENDENCIES = ['pytest>=5.2',
                     'pytest-cov>=2.6',
<<<<<<< HEAD
=======
                     'pytest-regressions>=2.0.0',
                     'pytest-mpl>=0.11',
                     'hypothesis>=4.36.2',
>>>>>>> a17a439f
                     'attrs>=19.2.0'
                     ]

# pytest-runner to be able to run pytest via setuptools
SETUP_REQUIRES = ['pytest-runner']

# Extra dependencies for tools
EXTRA_DEPENDENCIES = {'doc': ['sphinx',
                              'travis-sphinx',
                              'sphinx_rtd_theme']
                      }


def get_version():
    """ Reads package version number from package's __init__.py. """
    with open(os.path.join(
            os.path.dirname(__file__), MODULE_NAME, '__init__.py'
    )) as init:
        for line in init.readlines():
            res = re.match(r'^__version__ = [\'"](.*)[\'"]$', line)
            if res:
                return res.group(1)


# This call to setup() does all the work
setup(
    name=MODULE_NAME,
    version=get_version(),
    description="Useful tools in particular for accelerator physicists at CERN",
    long_description=README,
    long_description_content_type="text/markdown",
    url="https://github.com/pylhc/pylhc",
    author="pyLHC",
    author_email="pylhc@github.com",
    license="MIT",
    cmdclass={'pytest': PyTest},  # pass test arguments
    classifiers=[
        "License :: OSI Approved :: MIT License",
        "Programming Language :: Python :: 3",
        "Programming Language :: Python :: 3.6",
    ],
<<<<<<< HEAD
    packages=find_packages(include=(MODULE_NAME,)),
=======
    packages=find_packages(exclude=['tests*', 'doc']),
>>>>>>> a17a439f
    install_requires=DEPENDENCIES,
    tests_require=DEPENDENCIES + TEST_DEPENDENCIES,
    extras_require=EXTRA_DEPENDENCIES,
    setup_requires=SETUP_REQUIRES,
)<|MERGE_RESOLUTION|>--- conflicted
+++ resolved
@@ -1,9 +1,4 @@
 import re
-<<<<<<< HEAD
-import os
-import pathlib
-from setuptools import setup, find_packages
-=======
 import sys
 import os
 import pathlib
@@ -36,9 +31,8 @@
         # shlex.split() preserves quotes
         errno = pytest.main(shlex.split(self.pytest_args))
         sys.exit(errno)
->>>>>>> a17a439f
 
-# The kick_directory containing this file
+# The directory containing this file
 HERE = pathlib.Path(__file__).parent
 
 # The text of the README file
@@ -49,23 +43,6 @@
 
 # Dependencies for the module itself
 DEPENDENCIES = [
-<<<<<<< HEAD
-    'numpy>=1.17.1',
-    'scipy>=1.0.0',
-    'pandas>=0.24.0<1.0',
-    'GitPython>=2.1.8',
-    'matplotlib>=3.1.0',
-    'ruamel.yaml>=0.15.94',
-    'cmmnbuild-dep-manager>=2.2.2<=2.3.0',
-    'pjlsa>=0.0.14',
-    'pytimber>=2.6.2',
-    'htcondor>=8.9.2',
-    'tfs-pandas>=1.0.3',
-    'generic-parser>=1.0.6',
-    'JPype1>=0.6.3',
-    'ipython>=7.0.1',  # actually dependency of pytimber
-    'omc3@https://github.com/pylhc/omc3/tarball/master'  # installed in travis.yml
-=======
     'numpy>=1.18.0',
     'scipy>=1.4.0',
     'pandas==0.25.*',
@@ -83,18 +60,14 @@
     'ipython>=7.0.1',  # actually dependency of pytimber
     'omc3@https://github.com/pylhc/omc3/tarball/master',  # installed in travis.yml
     # 'pyjapc@https://gitlab.cern.ch/scripting-tools/pyjapc/tarball/master'
->>>>>>> a17a439f
 ]
 
 # Test dependencies that should only be installed for test purposes
 TEST_DEPENDENCIES = ['pytest>=5.2',
                      'pytest-cov>=2.6',
-<<<<<<< HEAD
-=======
                      'pytest-regressions>=2.0.0',
                      'pytest-mpl>=0.11',
                      'hypothesis>=4.36.2',
->>>>>>> a17a439f
                      'attrs>=19.2.0'
                      ]
 
@@ -136,11 +109,7 @@
         "Programming Language :: Python :: 3",
         "Programming Language :: Python :: 3.6",
     ],
-<<<<<<< HEAD
-    packages=find_packages(include=(MODULE_NAME,)),
-=======
     packages=find_packages(exclude=['tests*', 'doc']),
->>>>>>> a17a439f
     install_requires=DEPENDENCIES,
     tests_require=DEPENDENCIES + TEST_DEPENDENCIES,
     extras_require=EXTRA_DEPENDENCIES,
