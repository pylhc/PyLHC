--- conflicted
+++ resolved
@@ -15,13 +15,8 @@
 python: 3.6
 
 email:
-<<<<<<< HEAD
-  on_success: always
-  on_failure: always
-=======
   on_success: never
   on_failure: never
->>>>>>> a17a439f
 
 jobs:
   include:
@@ -33,14 +28,9 @@
         - chmod +x ./cc-test-reporter
         - ./cc-test-reporter before-build
         - python -m pip install -e git+git://github.com/pylhc/omc3.git#egg=omc3
-<<<<<<< HEAD
-      script:
-        - python setup.py test
-=======
         # - python -m pip install -e git+git://gitlab.cern.ch/scripting-tools/pyjapc.git#egg=pyjapc
       script:
         - python setup.py test --pytest-args='--mpl'
->>>>>>> a17a439f
       after_script:
         - ./cc-test-reporter after-build --exit-code $TRAVIS_TEST_RESULT
 
