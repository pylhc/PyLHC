<<<<<<< HEAD
__version__ = "0.0.2"
=======
__version__ = "0.0.1"
>>>>>>> 814cfec4
<|MERGE_RESOLUTION|>--- conflicted
+++ resolved
@@ -1,5 +1 @@
-<<<<<<< HEAD
 __version__ = "0.0.2"
-=======
-__version__ = "0.0.1"
->>>>>>> 814cfec4
