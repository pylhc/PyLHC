"""
Mask Resolver
-------------

This module provides functionality to resolve and write script masks for ``HTCondor`` jobs
submission.
"""
import logging
import re
from pathlib import Path

import pandas as pd

from pylhc.htc.utils import COLUMN_JOB_DIRECTORY, COLUMN_JOB_FILE

LOG = logging.getLogger(__name__)


def create_jobs_from_mask(
    job_df: pd.DataFrame, maskfile: Path, replace_keys: dict, file_ext: str
) -> pd.DataFrame:
    """
    Takes path to mask file, list of parameter to be replaced and pandas dataframe containg per job
    the job directory where processed mask is to be put, and columns containing the parameter values
    with column named like replace parameters. Job directories have to be created beforehand.
    Processed (madx) mask has the same filename as mask but with the given file extension.
    Input Dataframe is returned with additional column containing path to the processed script
    files.

    Args:
        job_df (pd.DataFrame): Job parameters as defined in description.
        maskfile: `Path` object to the mask file.
        replace_keys: keys to be replaced (must correspond to columns in ``job_df``).
        file_ext: file extention to use (defaults to **madx**).

    Returns:
        The provided ``job_df`` but with added path to the scripts.
    """
    with maskfile.open("r") as mfile:
        template = mfile.read()

    jobname = maskfile.with_suffix("").name
    jobs = [None] * len(job_df)
    for idx, (jobid, values) in enumerate(job_df.iterrows()):
        jobfile_fullpath = (Path(values[COLUMN_JOB_DIRECTORY]) / jobname).with_suffix(file_ext)

        with jobfile_fullpath.open("w") as madxjob:
            madxjob.write(template % dict(zip(replace_keys, values[list(replace_keys)])))
        jobs[idx] = jobfile_fullpath.name
    job_df[COLUMN_JOB_FILE] = jobs
    return job_df


<<<<<<< HEAD
def find_named_variables_in_mask(mask):
    return set(re.findall(r"%\((\w+)\)", mask))


def generate_jobdf_index(old_df, jobid_mask, keys, values):
    """ Generates index for jobdf from mask for job_id naming. """
    if not jobid_mask:
        nold = len(old_df.index) if old_df is not None else 0
        start = nold-1 if nold > 0 else 0
        return range(start, start + values.shape[0])
    return [jobid_mask % dict(zip(keys, v)) for v in values]


if __name__ == '__main__':
    raise EnvironmentError(f"{__file__} is not supposed to run as main.")

=======
if __name__ == "__main__":
    raise EnvironmentError(f"{__file__} is not supposed to run as main.")
>>>>>>> 445567b6
<|MERGE_RESOLUTION|>--- conflicted
+++ resolved
@@ -51,7 +51,6 @@
     return job_df
 
 
-<<<<<<< HEAD
 def find_named_variables_in_mask(mask):
     return set(re.findall(r"%\((\w+)\)", mask))
 
@@ -66,9 +65,5 @@
 
 
 if __name__ == '__main__':
-    raise EnvironmentError(f"{__file__} is not supposed to run as main.")
-
-=======
 if __name__ == "__main__":
-    raise EnvironmentError(f"{__file__} is not supposed to run as main.")
->>>>>>> 445567b6
+    raise EnvironmentError(f"{__file__} is not supposed to run as main.")