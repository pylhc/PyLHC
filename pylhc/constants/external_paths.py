--- conflicted
+++ resolved
@@ -2,26 +2,20 @@
 Constants: External Paths
 -------------------------
 
-Specific constants relating to external paths to be used in ``PyLHC``, to help with consistency.
+Specific constants relating to external paths to be used in ``PyLHC``,
+to help with consistency.
 """
 from pathlib import Path
 
+AFS_CERN = Path('/', 'afs', 'cern.ch')
+LINTRACK = AFS_CERN / 'eng' / 'sl' / 'lintrack'
+
 # Binary Files -----------------------------------------------------------------
-<<<<<<< HEAD
-MADX_BIN = Path('/', 'afs', 'cern.ch', 'user', 'm', 'mad', 'bin', 'madx')
-PYTHON3_BIN = Path('/', 'afs', 'cern.ch', 'eng', 'sl', 'lintrack', 'anaconda3', 'bin', 'python')
-PYTHON2_BIN = Path('/', 'afs', 'cern.ch', 'eng', 'sl', 'lintrack', 'miniconda2', 'bin', 'python')
-SIXDESK_UTILS = Path('/afs/cern.ch/project/sixtrack/SixDesk_utilities/pro/utilities/bash/')
+MADX_BIN = AFS_CERN / 'user' / 'm' / 'mad' / 'bin' / 'madx'
+PYTHON3_BIN = LINTRACK / 'anaconda3' / 'bin' / 'python'
+PYTHON2_BIN = LINTRACK / 'miniconda2' / 'bin' / 'python'
+SIXDESK_UTILS = AFS_CERN / 'project' / 'sixtrack' / 'SixDesk_utilitiespro' / 'utilities' / 'bash'
 
 
 # Repositories -----------------------------------------------------------------
-SIXDESK_GITHUB = "https://github.com/SixTrack/SixDesk.git"
-=======
-MADX_BIN = os.path.join("/", "afs", "cern.ch", "user", "m", "mad", "bin", "madx")
-PYTHON3_BIN = os.path.join(
-    "/", "afs", "cern.ch", "eng", "sl", "lintrack", "anaconda3", "bin", "python"
-)
-PYTHON2_BIN = os.path.join(
-    "/", "afs", "cern.ch", "eng", "sl", "lintrack", "miniconda2", "bin", "python"
-)
->>>>>>> 445567b6
+SIXDESK_GITHUB = "https://github.com/SixTrack/SixDesk.git"