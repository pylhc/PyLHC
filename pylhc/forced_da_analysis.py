--- conflicted
+++ resolved
@@ -121,29 +121,6 @@
 from pytimber.pagestore import PageStore
 from tfs import TfsDataFrame
 from tfs.tools import significant_digits
-<<<<<<< HEAD
-from generic_parser import DotDict
-
-from pylhc.constants.forced_da_analysis import (bsrt_emittance_key, bws_emittance_key,
-                                                column_action, column_bws_norm_emittance, column_emittance,
-                                                column_norm_emittance,
-                                                err_col, mean_col, rel_col, sigma_col,
-                                                header_da, header_da_error, header_nominal_emittance,
-                                                header_norm_nominal_emittance,
-                                                outfile_emittance, outfile_emittance_bws, outfile_kick, outfile_plot,
-                                                HEADER_ENERGY,
-                                                HEADER_TIME_AFTER, HEADER_TIME_BEFORE,
-                                                HEADER_BSRT_ROLLING_WINDOW, HEADER_BSRT_OUTLIER_LIMIT,
-                                                TIME_AFTER_KICK_S, TIME_AROUND_KICKS_MIN, TIME_BEFORE_KICK_S,
-                                                PLOT_FILETYPES, INTENSITY, INITIAL_DA_FIT, INTENSITY_AFTER,
-                                                INTENSITY_BEFORE,
-                                                INTENSITY_KEY, INTENSITY_LOSSES,
-                                                ROLLING_AVERAGE_WINDOW, BSRT_EMITTANCE_TO_METER, BWS_DIRECTIONS,
-                                                BWS_EMITTANCE_TO_METER, KICKFILE, RESULTS_DIR, YPAD,
-                                                MAX_CURVEFIT_FEV, OUTFILE_INTENSITY, OUTLIER_LIMIT,
-                                                )
-from pylhc.constants.general import get_proton_gamma, get_proton_beta, LHC_NOMINAL_EMITTANCE, TFS_SUFFIX, TIME_COLUMN
-=======
 
 from pylhc.constants.forced_da_analysis import (
     BSRT_EMITTANCE_TO_METER,
@@ -197,7 +174,6 @@
     get_proton_beta,
     get_proton_gamma,
 )
->>>>>>> 445567b6
 
 LOG = logging_tools.get_logger(__name__)
 
