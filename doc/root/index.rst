--- conflicted
+++ resolved
@@ -9,11 +9,6 @@
     :members:
 
 
-<<<<<<< HEAD
-.. automodule:: pylhc.madx_submitter
+.. automodule:: pylhc.job_submitter
     :members:
 
-=======
-.. automodule:: pylhc.job_submitter
-    :members:
->>>>>>> a17a439f
