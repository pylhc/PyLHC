--- conflicted
+++ resolved
@@ -1,15 +1,7 @@
-<<<<<<< HEAD
-import inspect
-import shutil
-import tempfile
-from contextlib import contextmanager
-=======
->>>>>>> 445567b6
 from pathlib import Path
 
 import matplotlib
 import pytest
-from pytimber import pytimber
 
 from pylhc.forced_da_analysis import main as fda_analysis
 
@@ -62,51 +54,6 @@
             )
 
 
-<<<<<<< HEAD
-class ExtendedTests:
-    @staticmethod
-    def test_md3312_data_linear():
-        data_dir = INPUT / 'kicks_vertical_md3312'
-        with _output_dir() as output_dir:
-            fda_analysis(
-                fit='linear',
-                beam=1,
-                kick_directory=data_dir,
-                energy=6500.,
-                plane='Y',
-                intensity_tfs=data_dir / 'intensity.tfs',
-                emittance_tfs=data_dir / 'emittance_y.tfs',
-                show_wirescan_emittance=data_dir / 'emittance_bws_y.tfs',
-                output_directory=output_dir
-            )
-            check_output(output_dir)
-
-    @staticmethod
-    def test_md3312_no_data_given():
-        try:
-            pytimber.LoggingDB(source='all')
-        except AttributeError:
-            # Outside of CERN network, so this should fail
-            with pytest.raises(OSError):
-                with _output_dir() as output_dir:
-                    fda_analysis(
-                        beam=1,
-                        kick_directory=INPUT / 'kicks_vertical_md3312',
-                        energy=6500.,
-                        plane='Y',
-                        output_directory=output_dir
-                    )
-        else:
-            # We should be in CERN network and run should succeed
-            with _output_dir() as output_dir:
-                fda_analysis(
-                    beam=1,
-                    kick_directory=INPUT / 'kicks_vertical_md3312',
-                    energy=6500.,
-                    plane='Y',
-                    output_directory=output_dir
-                )
-=======
 def test_md2162_timberdb(tmp_path):
     data_dir = INPUT / "kicks_horizontal_md2162"
     fda_analysis(
@@ -122,10 +69,9 @@
         # show=True,
     )
     check_output(tmp_path)
->>>>>>> 445567b6
+
 
 # Helper -----------------------------------------------------------------------
-
 
 def check_output(output_dir: Path) -> None:
     assert len(list(output_dir.glob("*.pdf"))) == 5
